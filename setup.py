--- conflicted
+++ resolved
@@ -7,12 +7,9 @@
     packages=find_packages(where="src"),
     package_dir={"": "src"},
     rust_extensions=[
-<<<<<<< HEAD
         # RustExtension("kinyu_graph", "src/kinyu/graph/Cargo.toml", debug=False),
         RustExtension("kinyu_historical", "src/kinyu/vol/historical/Cargo.toml", debug=False),
-=======
-        RustExtension("kinyu.corr._corr", "src/kinyu/corr/Cargo.toml", debug=False),
->>>>>>> e5026327
+        # RustExtension("kinyu.corr._corr", "src/kinyu/corr/Cargo.toml", debug=False),
     ],
     # rust extensions are not zip safe, just like C-extensions.
     zip_safe=False,
